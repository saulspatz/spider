# view.py
'''
The visual interface for spider solitaire.
The view knows about the model, but not vice versa
Thce canvas widget is used for both view and controller.
'''
import sys, os, itertools
import tkinter as tk
from model import SUITNAMES, RANKNAMES, ALLRANKS, Card
from tkinter.messagebox import showerror
from utils import ScrolledCanvas

# Constants determining the size and layout of cards and stacks.  We
# work in a grid where each stack is surrounded by MARGIN
# pixels of space on each side, so adjacent stacks are separated by
# 2*MARGIN pixels.  OFFSET1 is the offset used for displaying the
# a card above a face down card, and OFFSET2 is the offset used
# for displaying a card above a face up card.

CARDWIDTH = 71
CARDHEIGHT = 96
MARGIN = 10
XSPACING = CARDWIDTH + 2*MARGIN
YSPACING = CARDHEIGHT + 4*MARGIN
OFFSET1 = 8
OFFSET2 = 25

BACKGROUND = '#070'
OUTLINE = '#060'        # outline color of foundation files
CELEBRATE = 'yellow'     # Color of "you won" message
BUTTON = 'forest green'

# Cursors
DEFAULT_CURSOR = 'arrow'
SELECT_CURSOR = 'hand2'

OPTION_FONT = ('Helvetica', '12', 'normal')
OPTION_BG = 'gray'

imageDict = {}   # hang on to images, or they may disappear!

class View: 
  '''
  Cards are represented as canvas image iitems,  displaying either the face
  or the back as appropriate.  Each card has the tag "card".  This is 
  crucial, since only canvas items tagged "card" will respond to mouse
  clicks.
  '''
  def __init__(self, parent, width, height, **kwargs):
    # kwargs passed to Scrolled Canvas
    self.parent = parent          # parent is the Spider application
    self.model =  parent.model
    self.root = root = tk.Tk()
    self.root.wm_geometry('950x800-10+10')
    root.title("Spider Solitaire")
    self.menu = tk.Menu(root)         # parent constructs actual menu         
    root.config(menu=self.menu)                 
    self.waste = []           # NW corners of the waste piles
    self.foundations = []   # NW corners of the foundation piles
    x = MARGIN
    y = 5* MARGIN
    self.stock = (x,y)      #NW corner of stock
    x += XSPACING
    for k in range(8):
      x += XSPACING
      self.foundations.append((x, y))
    y += YSPACING
    x = MARGIN
    for k in range(10):
      self.waste.append((x, y)) 
      x += XSPACING 
<<<<<<< HEAD
    tableau = self.tableau = ScrolledCanvas(root, width, height, BACKGROUND, DEFAULT_CURSOR, tk.VERTICAL)
    options = tk.Frame(root, bg = OPTION_BG)
    self.circular = tk.Label(options, text = " Circular ", relief = tk.RIDGE, font = OPTION_FONT,  bg = OPTION_BG, fg = 'Black', bd = 2)
    self.open =     tk.Label(options, text = " Open     ", relief = tk.RIDGE, font = OPTION_FONT, bg = OPTION_BG, fg = 'Black', bd = 2)
    self.circular.pack(expand=tk.NO, fill = tk.NONE, side = tk.LEFT)
    self.open.pack(expand=tk.NO, fill = tk.NONE, side = tk.LEFT)
    options.pack(expand = tk.YES, fill = tk.X)
=======
    tableau = self.tableau = ScrolledCanvas(root, width, height, BACKGROUND, DEFAULT_CURSOR, tk.VERTICAL, **kwargs)
>>>>>>> b34476bf
    tableau.pack(expand = tk.YES, fill=tk.BOTH) 
    self.undoButton = tableau.create_oval(width//2-4*MARGIN, MARGIN, width//2+2*MARGIN, 4*MARGIN, 
                                          fill = BUTTON, outline = BUTTON, tag = "undo")
    self.redoButton = tableau.create_oval(width//2+4*MARGIN, MARGIN, width//2+10*MARGIN, 4*MARGIN, 
                                          fill = BUTTON, outline = BUTTON, tag = "redo")
    tableau.create_text(width//2-MARGIN, 2.5*MARGIN, text='Undo', fill = CELEBRATE, tag = 'undo', anchor=tk.CENTER)
    tableau.create_text(width//2+7*MARGIN, 2.5*MARGIN, text='Redo', fill = CELEBRATE, tag = 'redo', anchor=tk.CENTER)
    self.loadImages()
    self.createCards()
    tableau.tag_bind("card", '<ButtonPress-1>', self.onClick)
    tableau.tag_bind("card", '<Double-Button-1>', self.onDoubleClick)
    tableau.canvas.bind('<B1-Motion>', self.drag)
    tableau.canvas.bind('<ButtonRelease-1>', self.onDrop)
    tableau.tag_bind('undo', '<ButtonPress-1>', self.undo)
    tableau.tag_bind('redo', '<ButtonPress-1>', self.redo)
    for f in self.foundations:
      tableau.create_rectangle(f[0], f[1], f[0]+CARDWIDTH, f[1]+CARDHEIGHT, outline = OUTLINE)
    tableau.create_text(self.foundations[0][0], self.foundations[0][1]+CARDHEIGHT, 
                        text = "'The game is done! I've won! I've won!'\nQuoth she, and whistles thrice.",
                        fill = BACKGROUND, font=("Times", "32", "bold"), tag = 'winText', anchor=tk.NW)
    self.show()
    
  def start(self):
    self.root.mainloop()
      
  def loadImages(self):
    PhotoImage = tk.PhotoImage
    cardDir = os.path.join(os.path.dirname(sys.argv[0]), 'cards') 
    blue = PhotoImage(file=os.path.join(cardDir,'blueBackVert.gif'))
    red = PhotoImage(file=os.path.join(cardDir,'redBackVert.gif'))
    imageDict['blue'] = blue
    imageDict['red'] = red    
    for rank, suit in itertools.product(ALLRANKS, SUITNAMES):
      face = PhotoImage(file = os.path.join(cardDir, suit+RANKNAMES[rank]+'.gif'))               
      imageDict[rank, suit] = face
      
  def createCards(self):
    model = self.model
    canvas = self.tableau    
    for card in model.deck:
      c = canvas.create_image(-200, -200, image = None, anchor = tk.NW, tag = "card")
      canvas.addtag_withtag('code%d'%card.code, c)
      
  def showWaste(self, k):
    '''
    Display waste pile number k
    '''
    x, y = self.waste[k]
    canvas = self.tableau
    for card in self.model.waste[k]:
      tag = 'code%d'%card.code
      canvas.coords(tag, x, y)
      if card.faceUp():
        foto = imageDict[card.rank, card.suit]
        y += OFFSET2
      else:
        foto = imageDict[card.back]
        y += OFFSET1
      canvas.itemconfigure(tag, image = foto)
      canvas.tag_raise(tag) 

  def show(self):
    model = self.model
    canvas = self.tableau
    self.showStock()
    for k in range(10):
      self.showWaste(k)
    for k in range(8):
      self.showFoundation(k)
    if model.canUndo():
      self.enableUndo()
    else:
      self.disableUndo()
    if model.canRedo():
      self.enableRedo()
    else:
      self.disableRedo() 
    color = 'Black' if model.circular else OPTION_BG
    self.circular.configure(fg=color)
    color = 'Black' if model.open else OPTION_BG
    self.open.configure(fg=color)    
    color = CELEBRATE if model.win() else BACKGROUND
    canvas.itemconfigure('winText', fill=color)
    
  def dealUp(self):
    self.model.dealUp()
    self.show()
      
  def showFoundation(self, k):
    model = self.model
    canvas = self.tableau
    x, y = self.foundations[k]
    for card in model.foundations[k]:
      tag = 'code%d'%card.code
      canvas.itemconfigure(tag, image = imageDict[card.rank, card.suit])
      canvas.coords(tag,x,y)
      canvas.tag_raise(tag)
      
  def showStock(self):
    model = self.model
    canvas = self.tableau
    x, y = self.stock
    for card in model.stock:
      tag = 'code%d'%card.code
      canvas.itemconfigure(tag, image = imageDict[card.back])
      canvas.coords(tag,x,y)
      canvas.tag_raise(tag)    
                   
  def grab(self, selection, k, mouseX, mouseY):
    '''
    Grab the cards in selection.
    k is the index of the source waste pile.
    Note that all the cards are face up.
    '''
    canvas = self.tableau
    if not selection:
      return
    self.mouseX, self.mouseY = mouseX, mouseY
    west = self.waste[k][0]
    for card in selection:
      tag = 'code%s'%card.code
      canvas.tag_raise(tag)
      canvas.addtag_withtag("floating", tag)
    canvas.configure(cursor=SELECT_CURSOR)
    dx = 5 if mouseX - west > 10 else -5
    canvas.move('floating', dx, 0)
    
  def drag(self, event):
    try:
      x, y = event.x, event.y
      dx, dy = x - self.mouseX, y - self.mouseY
      self.mouseX, self.mouseY = x, y
      self.tableau.move('floating', dx, dy)
    except AttributeError:
      pass
  
  def onClick(self, event):
    '''
    Respond to click on stock or waste pile.  
    Clicks on foundation piles are ignored.
    '''
    model = self.model
    canvas = self.tableau
    tag = [t for t in canvas.gettags('current') if t.startswith('code')][0]
    code = int(tag[4:])             # code of the card clicked
    if model.stock.find(code) != -1:
      if model.canDeal():
        self.dealUp()
        return
      else:
        self.cannotDeal()
    for k, w in enumerate(model.waste):
      idx = w.find(code)
      if idx != -1:
        break
    else:       # loop else
      return
    selection = model.grab(k, idx)
    self.grab(selection, k, event.x, event.y)  
    
  def onDoubleClick(self, event):
    '''
    If the user double clicks a card that is part of a complete suit,
    the suit will be move to the first available foundation pile.
    '''
    model = self.model
    canvas = self.tableau
    tag = [t for t in canvas.gettags('current') if t.startswith('code')][0]
    code = int(tag[4:])             # code of the card clicked
    for k, w in enumerate(model.waste):
      idx = w.find(code)
      if idx != -1:
        break
    else:       # loop else
      return 
    model.completeSuit(k, idx)
    self.show()
   
  def onDrop(self, event):
    '''
    Drop the selected cards.  In order to recognize the destination waste pile,
    the y value of the cursor position must be below the top of the waste piles,
    and either the left edge of the floating cards must be in the left half of the
    pile, or the right edge must be in the right half.
    
    If the selection being dragged is a complete suit, the destination must be a
    foundation pile.
    '''
    model = self.model
    if not model.moving():
      return
    canvas = self.tableau
    canvas.configure(cursor=DEFAULT_CURSOR)
    
    f = canvas.find_withtag('floating')[0]
    left = canvas.coords(f)[0]
    right = left + CARDWIDTH
    
    def findDestInArray(seq):
      if canvas.canvasy(event.y) < seq[0][1]:
        return -1      
      for k, w in enumerate(seq):
        west = w[0]       
        center = west + CARDWIDTH/2
        east = west + CARDWIDTH
        if (west <= left <= center) or (center <= right <= east):
          return  k
      return -1
  
    pile = findDestInArray(self.waste)
    
    if pile != -1:     # dropped on waste pile
      if pile == model.moveOrigin:
        self.abortMove()                      # dropped on source pile
      elif not model.canDrop(pile):  
        self.abortMove()                     # invalid destination
      else:
        self.completeMove(pile)
    elif model.movingCompleteSuit():
      #check for drop on foundation pile
      pile = findDestInArray(self.foundations)
      if pile != -1 and model.foundations[pile].isEmpty():
        self.suitToFoundation(pile)
      else:
        self.abortMove()
    else:
      self.abortMove()
      
    self.show()
       
  def abortMove(self):
    self.model.abortMove()
    self.showWaste(self.model.moveOrigin)
    self.tableau.dtag('floating', 'floating')
         
  def completeMove(self, dest):
    model = self.model
    source = model.moveOrigin
    model.selectionToWaste(dest)
    self.show()
    self.tableau.dtag('floating', 'floating')
    
  def suitToFoundation(self, dest):
    model = self.model
    source = model.moveOrigin
    model.selectionToFoundation(dest)
    self.show()
    self.tableau.dtag('floating', 'floating')    
  
  def cannotDeal(self):
    showerror('Cannot deal', "Can't deal with empty pile.")
    
  def undo(self, event):
    self.model.undo()
    self.show()
    
  def redo(self, event):
    self.model.redo()
    self.show()  
    
  def disableRedo(self):
    self.tableau.itemconfigure('redo', state=tk.HIDDEN)
  
  def disableUndo(self):
    self.tableau.itemconfigure('undo', state=tk.HIDDEN)
  

  def enableRedo(self):
    self.tableau.itemconfigure('redo', state=tk.NORMAL)
  
    
  def enableUndo(self):
    self.tableau.itemconfigure('undo', state=tk.NORMAL)<|MERGE_RESOLUTION|>--- conflicted
+++ resolved
@@ -69,17 +69,14 @@
     for k in range(10):
       self.waste.append((x, y)) 
       x += XSPACING 
-<<<<<<< HEAD
-    tableau = self.tableau = ScrolledCanvas(root, width, height, BACKGROUND, DEFAULT_CURSOR, tk.VERTICAL)
+
     options = tk.Frame(root, bg = OPTION_BG)
     self.circular = tk.Label(options, text = " Circular ", relief = tk.RIDGE, font = OPTION_FONT,  bg = OPTION_BG, fg = 'Black', bd = 2)
     self.open =     tk.Label(options, text = " Open     ", relief = tk.RIDGE, font = OPTION_FONT, bg = OPTION_BG, fg = 'Black', bd = 2)
     self.circular.pack(expand=tk.NO, fill = tk.NONE, side = tk.LEFT)
     self.open.pack(expand=tk.NO, fill = tk.NONE, side = tk.LEFT)
     options.pack(expand = tk.YES, fill = tk.X)
-=======
     tableau = self.tableau = ScrolledCanvas(root, width, height, BACKGROUND, DEFAULT_CURSOR, tk.VERTICAL, **kwargs)
->>>>>>> b34476bf
     tableau.pack(expand = tk.YES, fill=tk.BOTH) 
     self.undoButton = tableau.create_oval(width//2-4*MARGIN, MARGIN, width//2+2*MARGIN, 4*MARGIN, 
                                           fill = BUTTON, outline = BUTTON, tag = "undo")
